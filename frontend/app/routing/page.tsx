--- conflicted
+++ resolved
@@ -14,11 +14,9 @@
 import { Badge } from "@/components/ui/badge"
 import { Table, TableBody, TableCell, TableHead, TableHeader, TableRow } from "@/components/ui/table"
 import { Accordion, AccordionContent, AccordionItem, AccordionTrigger } from "@/components/ui/accordion"
-<<<<<<< HEAD
 import { executeSavingMethod } from "../utils"
-=======
 import { ScrollArea } from "@/components/ui/scroll-area"
->>>>>>> 8e0b5e9c
+
 
 interface NextHop {
   ip: string;
